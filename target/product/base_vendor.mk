#
# Copyright (C) 2018 The Android Open Source Project
#
# Licensed under the Apache License, Version 2.0 (the "License");
# you may not use this file except in compliance with the License.
# You may obtain a copy of the License at
#
#      http://www.apache.org/licenses/LICENSE-2.0
#
# Unless required by applicable law or agreed to in writing, software
# distributed under the License is distributed on an "AS IS" BASIS,
# WITHOUT WARRANTIES OR CONDITIONS OF ANY KIND, either express or implied.
# See the License for the specific language governing permissions and
# limitations under the License.
#

# Base modules and settings for recovery.
PRODUCT_PACKAGES += \
    adbd.recovery \
    build_flag_vendor \
    cgroups.recovery.json \
    charger.recovery \
    init_second_stage.recovery \
    ld.config.recovery.txt \
    linker.recovery \
    otacerts.recovery \
    recovery \
    servicemanager.recovery \
    shell_and_utilities_recovery \
    watchdogd.recovery \

PRODUCT_VENDOR_PROPERTIES += \
    ro.recovery.usb.vid?=18D1 \
    ro.recovery.usb.adb.pid?=D001 \
    ro.recovery.usb.fastboot.pid?=4EE0 \

# These had been pulled in via init_second_stage.recovery, but may not be needed.
PRODUCT_HOST_PACKAGES += \
    e2fsdroid \
    mke2fs \
    sload_f2fs \
    make_f2fs \

PRODUCT_HOST_PACKAGES += \
    icu-data_host_i18n_apex

# Base modules and settings for the vendor partition.
PRODUCT_PACKAGES += \
    com.android.hardware.cas \
    boringssl_self_test_vendor \
    dumpsys_vendor \
    fs_config_files_nonsystem \
    fs_config_dirs_nonsystem \
    gralloc.default \
    group_odm \
    group_vendor \
    init_vendor \
    libbundlewrapper \
    libclearkeycasplugin \
    libdownmix \
    libdrmclearkeyplugin \
    libdynproc \
    libeffectproxy \
    libeffects \
    libhapticgenerator \
    libldnhncr \
    libreference-ril \
    libreverbwrapper \
    libril \
    libvisualizer \
    passwd_odm \
    passwd_vendor \
    selinux_policy_nonsystem \
    shell_and_utilities_vendor \
    odm-build.prop \
<<<<<<< HEAD
=======

# libhealthloop BPF filter. This is in base_vendor.mk because libhealthloop must
# be a static library and because the Android build system ignores 'required'
# sections for static libraries.
PRODUCT_PACKAGES += filterPowerSupplyEvents.o
>>>>>>> 64078752

# Base modules when shipping api level is less than or equal to 34
PRODUCT_PACKAGES_SHIPPING_API_LEVEL_34 += \
     android.hidl.memory@1.0-impl.vendor \

# OMX not supported for 64bit_only builds
# Only supported when SHIPPING_API_LEVEL is less than or equal to 33
ifneq ($(TARGET_SUPPORTS_OMX_SERVICE),false)
    PRODUCT_PACKAGES_SHIPPING_API_LEVEL_33 += \
        android.hardware.media.omx@1.0-service \

endif

# Base modules when shipping api level is less than or equal to 33
PRODUCT_PACKAGES_SHIPPING_API_LEVEL_33 += \
    android.hardware.cas@1.2-service \

# Base modules when shipping api level is less than or equal to 29
PRODUCT_PACKAGES_SHIPPING_API_LEVEL_29 += \
    android.hardware.configstore@1.1-service \
    vndservice \
    vndservicemanager \

# VINTF data for vendor image
PRODUCT_PACKAGES += \
    vendor_compatibility_matrix.xml \

# Base modules and settings for the debug ramdisk, which is then packed
# into a boot-debug.img and a vendor_boot-debug.img.
PRODUCT_PACKAGES += \
    adb_debug.prop \
    userdebug_plat_sepolicy.cil

# On eng or userdebug builds, build in perf-setup-sh by default.
ifneq (,$(filter userdebug eng,$(TARGET_BUILD_VARIANT)))
PRODUCT_PACKAGES += \
    perf-setup-sh
endif<|MERGE_RESOLUTION|>--- conflicted
+++ resolved
@@ -73,14 +73,11 @@
     selinux_policy_nonsystem \
     shell_and_utilities_vendor \
     odm-build.prop \
-<<<<<<< HEAD
-=======
 
 # libhealthloop BPF filter. This is in base_vendor.mk because libhealthloop must
 # be a static library and because the Android build system ignores 'required'
 # sections for static libraries.
 PRODUCT_PACKAGES += filterPowerSupplyEvents.o
->>>>>>> 64078752
 
 # Base modules when shipping api level is less than or equal to 34
 PRODUCT_PACKAGES_SHIPPING_API_LEVEL_34 += \
