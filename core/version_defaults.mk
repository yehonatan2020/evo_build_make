#
# Copyright (C) 2008 The Android Open Source Project
#
# Licensed under the Apache License, Version 2.0 (the "License");
# you may not use this file except in compliance with the License.
# You may obtain a copy of the License at
#
#      http://www.apache.org/licenses/LICENSE-2.0
#
# Unless required by applicable law or agreed to in writing, software
# distributed under the License is distributed on an "AS IS" BASIS,
# WITHOUT WARRANTIES OR CONDITIONS OF ANY KIND, either express or implied.
# See the License for the specific language governing permissions and
# limitations under the License.
#

#
# Handle various build version information.
#
# Guarantees that the following are defined:
#     PLATFORM_VERSION
#     PLATFORM_SDK_VERSION
#     PLATFORM_VERSION_CODENAME
#     DEFAULT_APP_TARGET_SDK
#     BUILD_ID
#     BUILD_NUMBER
#     BUILD_DATETIME
#     SECURITY_PATCH
#

# Look for an optional file containing overrides of the defaults,
# but don't cry if we don't find it.  We could just use -include, but
# the build.prop target also wants INTERNAL_BUILD_ID_MAKEFILE to be set
# if the file exists.
#
INTERNAL_BUILD_ID_MAKEFILE := $(wildcard $(BUILD_SYSTEM)/build_id.mk)
ifneq "" "$(INTERNAL_BUILD_ID_MAKEFILE)"
  include $(INTERNAL_BUILD_ID_MAKEFILE)
endif

ifeq "" "$(PLATFORM_VERSION)"
  # This is the canonical definition of the platform version,
  # which is the version that we reveal to the end user.
  # Update this value when the platform version changes (rather
  # than overriding it somewhere else).  Can be an arbitrary string.
  PLATFORM_VERSION := NMR1
endif

ifeq "" "$(PLATFORM_SDK_VERSION)"
  # This is the canonical definition of the SDK version, which defines
  # the set of APIs and functionality available in the platform.  It
  # is a single integer that increases monotonically as updates to
  # the SDK are released.  It should only be incremented when the APIs for
  # the new release are frozen (so that developers don't write apps against
  # intermediate builds).  During development, this number remains at the
  # SDK version the branch is based on and PLATFORM_VERSION_CODENAME holds
  # the code-name of the new development work.
  PLATFORM_SDK_VERSION := 24
endif

ifeq "" "$(PLATFORM_JACK_MIN_SDK_VERSION)"
  # This is definition of the min SDK version given to Jack for the current
  # platform. For released version it should be the same as
  # PLATFORM_SDK_VERSION. During development, this number may be incremented
  # before PLATFORM_SDK_VERSION if the plateform starts to add new java
  # language supports.
  PLATFORM_JACK_MIN_SDK_VERSION := 24
endif

ifeq "" "$(PLATFORM_VERSION_CODENAME)"
  # This is the current development code-name, if the build is not a final
  # release build.  If this is a final release build, it is simply "REL".
<<<<<<< HEAD
  PLATFORM_VERSION_CODENAME := NMR1
=======
  PLATFORM_VERSION_CODENAME := REL
>>>>>>> f2304ce3

  # This is all of the development codenames that are active.  Should be either
  # the same as PLATFORM_VERSION_CODENAME or a comma-separated list of additional
  # codenames after PLATFORM_VERSION_CODENAME.
  PLATFORM_VERSION_ALL_CODENAMES := $(PLATFORM_VERSION_CODENAME),N
endif

ifeq "REL" "$(PLATFORM_VERSION_CODENAME)"
  PLATFORM_PREVIEW_SDK_VERSION := 0
else
  ifeq "" "$(PLATFORM_PREVIEW_SDK_VERSION)"
    # This is the definition of a preview SDK version over and above the current
    # platform SDK version. Unlike the platform SDK version, a higher value
    # for preview SDK version does NOT mean that all prior preview APIs are
    # included. Packages reading this value to determine compatibility with
    # known APIs should check that this value is precisely equal to the preview
    # SDK version the package was built for, otherwise it should fall back to
    # assuming the device can only support APIs as of the previous official
    # public release.
    # This value will always be 0 for release builds.
<<<<<<< HEAD
    PLATFORM_PREVIEW_SDK_VERSION := 1
=======
    PLATFORM_PREVIEW_SDK_VERSION := 0
>>>>>>> f2304ce3
  endif
endif

ifeq "" "$(DEFAULT_APP_TARGET_SDK)"
  # This is the default minSdkVersion and targetSdkVersion to use for
  # all .apks created by the build system.  It can be overridden by explicitly
  # setting these in the .apk's AndroidManifest.xml.  It is either the code
  # name of the development build or, if this is a release build, the official
  # SDK version of this release.
  ifeq "REL" "$(PLATFORM_VERSION_CODENAME)"
    DEFAULT_APP_TARGET_SDK := $(PLATFORM_SDK_VERSION)
  else
    DEFAULT_APP_TARGET_SDK := $(PLATFORM_VERSION_CODENAME)
  endif
endif

ifeq "" "$(PLATFORM_SECURITY_PATCH)"
  # Used to indicate the security patch that has been applied to the device.
  # Must be of the form "YYYY-MM-DD" on production devices.
  #
  # If there is no $PLATFORM_SECURITY_PATCH set, keep it empty.
  PLATFORM_SECURITY_PATCH := 2016-07-05
endif

ifeq "" "$(PLATFORM_BASE_OS)"
  # Used to indicate the base os applied to the device.
  # Can be an arbitrary string, but must be a single word.
  #
  # If there is no $PLATFORM_BASE_OS set, keep it empty.
  PLATFORM_BASE_OS :=
endif

ifeq "" "$(BUILD_ID)"
  # Used to signify special builds.  E.g., branches and/or releases,
  # like "M5-RC7".  Can be an arbitrary string, but must be a single
  # word and a valid file name.
  #
  # If there is no BUILD_ID set, make it obvious.
  BUILD_ID := UNKNOWN
endif

ifeq "" "$(BUILD_DATETIME)"
  # Used to reproduce builds by setting the same time. Must be the number
  # of seconds since the Epoch.
  BUILD_DATETIME := $(shell date +%s)
endif

ifneq (,$(findstring Darwin,$(shell uname -sm)))
DATE := date -r $(BUILD_DATETIME)
else
DATE := date -d @$(BUILD_DATETIME)
endif

ifeq "" "$(BUILD_NUMBER)"
  # BUILD_NUMBER should be set to the source control value that
  # represents the current state of the source code.  E.g., a
  # perforce changelist number or a git hash.  Can be an arbitrary string
  # (to allow for source control that uses something other than numbers),
  # but must be a single word and a valid file name.
  #
  # If no BUILD_NUMBER is set, create a useful "I am an engineering build
  # from this date/time" value.  Make it start with a non-digit so that
  # anyone trying to parse it as an integer will probably get "0".
  BUILD_NUMBER := eng.$(shell echo $${USER:0:6}).$(shell $(DATE) +%Y%m%d.%H%M%S)
endif<|MERGE_RESOLUTION|>--- conflicted
+++ resolved
@@ -70,11 +70,7 @@
 ifeq "" "$(PLATFORM_VERSION_CODENAME)"
   # This is the current development code-name, if the build is not a final
   # release build.  If this is a final release build, it is simply "REL".
-<<<<<<< HEAD
   PLATFORM_VERSION_CODENAME := NMR1
-=======
-  PLATFORM_VERSION_CODENAME := REL
->>>>>>> f2304ce3
 
   # This is all of the development codenames that are active.  Should be either
   # the same as PLATFORM_VERSION_CODENAME or a comma-separated list of additional
@@ -95,11 +91,7 @@
     # assuming the device can only support APIs as of the previous official
     # public release.
     # This value will always be 0 for release builds.
-<<<<<<< HEAD
     PLATFORM_PREVIEW_SDK_VERSION := 1
-=======
-    PLATFORM_PREVIEW_SDK_VERSION := 0
->>>>>>> f2304ce3
   endif
 endif
 
