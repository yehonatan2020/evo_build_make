--- conflicted
+++ resolved
@@ -18,8 +18,4 @@
 # (like "CRB01").  It must be a single word, and is
 # capitalized by convention.
 
-<<<<<<< HEAD
-BUILD_ID=QD1A.190821.011
-=======
-BUILD_ID=QQ1A.191003.001
->>>>>>> f730a7a6
+BUILD_ID=QQ1A.191003.001