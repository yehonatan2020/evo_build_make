--- conflicted
+++ resolved
@@ -276,9 +276,6 @@
   $(shell rm -rf $(dataclean_files) $(installclean_files))
   $(info *** Done with the cleaning, now starting the real build.)
 endif
-<<<<<<< HEAD
-force_installclean :=
-=======
 force_installclean :=
 
 ifeq "$(force_objclean)" "true"
@@ -287,23 +284,4 @@
   $(shell rm -rf $(objclean_files))
   $(info *** Done with the cleaning, now starting the real build.)
 endif
-force_objclean :=
-
-.PHONY: clean-jack-files
-clean-jack-files: clean-dex-files
-	$(hide) find $(OUT_DIR) -name "*.jack" | xargs rm -f
-	$(hide) find $(OUT_DIR) -type d -name "jack" | xargs rm -rf
-	@echo "All jack files have been removed."
-
-.PHONY: clean-dex-files
-clean-dex-files:
-	$(hide) find $(OUT_DIR) -name "*.dex" ! -path "*/jack-incremental/*" | xargs rm -f
-	$(hide) for i in `find $(OUT_DIR) -name "*.jar" -o -name "*.apk"` ; do ((unzip -l $$i 2> /dev/null | \
-				grep -q "\.dex$$" && rm -f $$i) || continue ) ; done
-	@echo "All dex files and archives containing dex files have been removed."
-
-.PHONY: clean-jack-incremental
-clean-jack-incremental:
-	$(hide) find $(OUT_DIR) -name "jack-incremental" -type d | xargs rm -rf
-	@echo "All jack incremental dirs have been removed."
->>>>>>> bad5ebb6
+force_objclean :=