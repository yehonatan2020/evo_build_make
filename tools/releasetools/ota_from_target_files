--- conflicted
+++ resolved
@@ -315,17 +315,6 @@
   AppendAssertions(script, input_zip)
   device_specific.FullOTA_Assertions()
 
-<<<<<<< HEAD
-=======
-  script.ShowProgress(0.1, 0)
-
-  try:
-    common.ZipWriteStr(output_zip, "radio.img", input_zip.read("RADIO/image"))
-    script.WriteFirmwareImage("radio", "radio.img")
-  except KeyError:
-    print "warning: no radio image in input target_files; not flashing radio"
-
->>>>>>> e1c31bac
   script.ShowProgress(0.5, 0)
 
   if OPTIONS.wipe_user_data:
