#!/usr/bin/env python
#
# Copyright (C) 2008 The Android Open Source Project
#
# Licensed under the Apache License, Version 2.0 (the "License");
# you may not use this file except in compliance with the License.
# You may obtain a copy of the License at
#
#      http://www.apache.org/licenses/LICENSE-2.0
#
# Unless required by applicable law or agreed to in writing, software
# distributed under the License is distributed on an "AS IS" BASIS,
# WITHOUT WARRANTIES OR CONDITIONS OF ANY KIND, either express or implied.
# See the License for the specific language governing permissions and
# limitations under the License.

"""
Given a target-files zipfile, produces an OTA package that installs
that build.  An incremental OTA is produced if -i is given, otherwise
a full OTA is produced.

Usage:  ota_from_target_files [flags] input_target_files output_ota_package

  -b  (--board_config)  <file>
      Deprecated.

  -k (--package_key) <key> Key to use to sign the package (default is
      the value of default_system_dev_certificate from the input
      target-files's META/misc_info.txt, or
      "build/target/product/security/testkey" if that value is not
      specified).

      For incremental OTAs, the default value is based on the source
      target-file, not the target build.

  -i  (--incremental_from)  <file>
      Generate an incremental OTA using the given target-files zip as
      the starting build.

  -w  (--wipe_user_data)
      Generate an OTA package that will wipe the user data partition
      when installed.

  -n  (--no_prereq)
      Omit the timestamp prereq check normally included at the top of
      the build scripts (used for developer OTA packages which
      legitimately need to go back and forth).

  -e  (--extra_script)  <file>
      Insert the contents of file at the end of the update script.
<<<<<<< HEAD
=======

  -a  (--aslr_mode)  <on|off>
      Specify whether to turn on ASLR for the package (on by default).

  -S  (--file_context) <file>
      the file contexts configuration used to assign SELinux file
      context attributes

>>>>>>> a86fcc29
"""

import sys

if sys.hexversion < 0x02040000:
  print >> sys.stderr, "Python 2.4 or newer is required."
  sys.exit(1)

import copy
import errno
import os
import re
import subprocess
import tempfile
import time
import zipfile

try:
  from hashlib import sha1 as sha1
except ImportError:
  from sha import sha as sha1

import common
import edify_generator

OPTIONS = common.OPTIONS
OPTIONS.package_key = None
OPTIONS.incremental_source = None
OPTIONS.require_verbatim = set()
OPTIONS.prohibit_verbatim = set(("system/build.prop",))
OPTIONS.patch_threshold = 0.95
OPTIONS.wipe_user_data = False
OPTIONS.omit_prereq = False
OPTIONS.extra_script = None
OPTIONS.aslr_mode = True
OPTIONS.worker_threads = 3
OPTIONS.selinux_fc = None

def MostPopularKey(d, default):
  """Given a dict, return the key corresponding to the largest
  value.  Returns 'default' if the dict is empty."""
  x = [(v, k) for (k, v) in d.iteritems()]
  if not x: return default
  x.sort()
  return x[-1][1]


def IsSymlink(info):
  """Return true if the zipfile.ZipInfo object passed in represents a
  symlink."""
  return (info.external_attr >> 16) == 0120777

def IsRegular(info):
  """Return true if the zipfile.ZipInfo object passed in represents a
  symlink."""
  return (info.external_attr >> 28) == 010

class Item:
  """Items represent the metadata (user, group, mode) of files and
  directories in the system image."""
  ITEMS = {}
  def __init__(self, name, dir=False):
    self.name = name
    self.uid = None
    self.gid = None
    self.mode = None
    self.dir = dir

    if name:
      self.parent = Item.Get(os.path.dirname(name), dir=True)
      self.parent.children.append(self)
    else:
      self.parent = None
    if dir:
      self.children = []

  def Dump(self, indent=0):
    if self.uid is not None:
      print "%s%s %d %d %o" % ("  "*indent, self.name, self.uid, self.gid, self.mode)
    else:
      print "%s%s %s %s %s" % ("  "*indent, self.name, self.uid, self.gid, self.mode)
    if self.dir:
      print "%s%s" % ("  "*indent, self.descendants)
      print "%s%s" % ("  "*indent, self.best_subtree)
      for i in self.children:
        i.Dump(indent=indent+1)

  @classmethod
  def Get(cls, name, dir=False):
    if name not in cls.ITEMS:
      cls.ITEMS[name] = Item(name, dir=dir)
    return cls.ITEMS[name]

  @classmethod
  def GetMetadata(cls, input_zip):

    try:
      # See if the target_files contains a record of what the uid,
      # gid, and mode is supposed to be.
      output = input_zip.read("META/filesystem_config.txt")
    except KeyError:
      # Run the external 'fs_config' program to determine the desired
      # uid, gid, and mode for every Item object.  Note this uses the
      # one in the client now, which might not be the same as the one
      # used when this target_files was built.
      p = common.Run(["fs_config"], stdin=subprocess.PIPE,
                     stdout=subprocess.PIPE, stderr=subprocess.PIPE)
      suffix = { False: "", True: "/" }
      input = "".join(["%s%s\n" % (i.name, suffix[i.dir])
                       for i in cls.ITEMS.itervalues() if i.name])
      output, error = p.communicate(input)
      assert not error

    for line in output.split("\n"):
      if not line: continue
      name, uid, gid, mode = line.split()
      i = cls.ITEMS.get(name, None)
      if i is not None:
        i.uid = int(uid)
        i.gid = int(gid)
        i.mode = int(mode, 8)
        if i.dir:
          i.children.sort(key=lambda i: i.name)

    # set metadata for the files generated by this script.
    i = cls.ITEMS.get("system/recovery-from-boot.p", None)
    if i: i.uid, i.gid, i.mode = 0, 0, 0644
    i = cls.ITEMS.get("system/etc/install-recovery.sh", None)
    if i: i.uid, i.gid, i.mode = 0, 0, 0544

  def CountChildMetadata(self):
    """Count up the (uid, gid, mode) tuples for all children and
    determine the best strategy for using set_perm_recursive and
    set_perm to correctly chown/chmod all the files to their desired
    values.  Recursively calls itself for all descendants.

    Returns a dict of {(uid, gid, dmode, fmode): count} counting up
    all descendants of this node.  (dmode or fmode may be None.)  Also
    sets the best_subtree of each directory Item to the (uid, gid,
    dmode, fmode) tuple that will match the most descendants of that
    Item.
    """

    assert self.dir
    d = self.descendants = {(self.uid, self.gid, self.mode, None): 1}
    for i in self.children:
      if i.dir:
        for k, v in i.CountChildMetadata().iteritems():
          d[k] = d.get(k, 0) + v
      else:
        k = (i.uid, i.gid, None, i.mode)
        d[k] = d.get(k, 0) + 1

    # Find the (uid, gid, dmode, fmode) tuple that matches the most
    # descendants.

    # First, find the (uid, gid) pair that matches the most
    # descendants.
    ug = {}
    for (uid, gid, _, _), count in d.iteritems():
      ug[(uid, gid)] = ug.get((uid, gid), 0) + count
    ug = MostPopularKey(ug, (0, 0))

    # Now find the dmode and fmode that match the most descendants
    # with that (uid, gid), and choose those.
    best_dmode = (0, 0755)
    best_fmode = (0, 0644)
    for k, count in d.iteritems():
      if k[:2] != ug: continue
      if k[2] is not None and count >= best_dmode[0]: best_dmode = (count, k[2])
      if k[3] is not None and count >= best_fmode[0]: best_fmode = (count, k[3])
    self.best_subtree = ug + (best_dmode[1], best_fmode[1])

    return d

  def SetPermissions(self, script):
    """Append set_perm/set_perm_recursive commands to 'script' to
    set all permissions, users, and groups for the tree of files
    rooted at 'self'."""

    self.CountChildMetadata()

    def recurse(item, current):
      # current is the (uid, gid, dmode, fmode) tuple that the current
      # item (and all its children) have already been set to.  We only
      # need to issue set_perm/set_perm_recursive commands if we're
      # supposed to be something different.
      if item.dir:
        if current != item.best_subtree:
          script.SetPermissionsRecursive("/"+item.name, *item.best_subtree)
          current = item.best_subtree

        if item.uid != current[0] or item.gid != current[1] or \
           item.mode != current[2]:
          script.SetPermissions("/"+item.name, item.uid, item.gid, item.mode)

        for i in item.children:
          recurse(i, current)
      else:
        if item.uid != current[0] or item.gid != current[1] or \
               item.mode != current[3]:
          script.SetPermissions("/"+item.name, item.uid, item.gid, item.mode)

    recurse(self, (-1, -1, -1, -1))


def CopySystemFiles(input_zip, output_zip=None,
                    substitute=None):
  """Copies files underneath system/ in the input zip to the output
  zip.  Populates the Item class with their metadata, and returns a
  list of symlinks.  output_zip may be None, in which case the copy is
  skipped (but the other side effects still happen).  substitute is an
  optional dict of {output filename: contents} to be output instead of
  certain input files.
  """

  symlinks = []

  for info in input_zip.infolist():
    if info.filename.startswith("SYSTEM/"):
      basefilename = info.filename[7:]
      if IsSymlink(info):
        symlinks.append((input_zip.read(info.filename),
                         "/system/" + basefilename))
      else:
        info2 = copy.copy(info)
        fn = info2.filename = "system/" + basefilename
        if substitute and fn in substitute and substitute[fn] is None:
          continue
        if output_zip is not None:
          if substitute and fn in substitute:
            data = substitute[fn]
          else:
            data = input_zip.read(info.filename)
          output_zip.writestr(info2, data)
        if fn.endswith("/"):
          Item.Get(fn[:-1], dir=True)
        else:
          Item.Get(fn, dir=False)

  symlinks.sort()
  return symlinks


def SignOutput(temp_zip_name, output_zip_name):
  key_passwords = common.GetKeyPasswords([OPTIONS.package_key])
  pw = key_passwords[OPTIONS.package_key]

  common.SignFile(temp_zip_name, output_zip_name, OPTIONS.package_key, pw,
                  whole_file=True)


def AppendAssertions(script, input_zip):
  device = GetBuildProp("ro.product.device", input_zip)
  script.AssertDevice(device)


def MakeRecoveryPatch(output_zip, recovery_img, boot_img):
  """Generate a binary patch that creates the recovery image starting
  with the boot image.  (Most of the space in these images is just the
  kernel, which is identical for the two, so the resulting patch
  should be efficient.)  Add it to the output zip, along with a shell
  script that is run from init.rc on first boot to actually do the
  patching and install the new recovery image.

  recovery_img and boot_img should be File objects for the
  corresponding images.  info should be the dictionary returned by
  common.LoadInfoDict() on the input target_files.

  Returns an Item for the shell script, which must be made
  executable.
  """

  d = common.Difference(recovery_img, boot_img)
  _, _, patch = d.ComputePatch()
  common.ZipWriteStr(output_zip, "recovery/recovery-from-boot.p", patch)
  Item.Get("system/recovery-from-boot.p", dir=False)

  boot_type, boot_device = common.GetTypeAndDevice("/boot", OPTIONS.info_dict)
  recovery_type, recovery_device = common.GetTypeAndDevice("/recovery", OPTIONS.info_dict)

  sh = """#!/system/bin/sh
if ! applypatch -c %(recovery_type)s:%(recovery_device)s:%(recovery_size)d:%(recovery_sha1)s; then
  log -t recovery "Installing new recovery image"
  applypatch %(boot_type)s:%(boot_device)s:%(boot_size)d:%(boot_sha1)s %(recovery_type)s:%(recovery_device)s %(recovery_sha1)s %(recovery_size)d %(boot_sha1)s:/system/recovery-from-boot.p
else
  log -t recovery "Recovery image already installed"
fi
""" % { 'boot_size': boot_img.size,
        'boot_sha1': boot_img.sha1,
        'recovery_size': recovery_img.size,
        'recovery_sha1': recovery_img.sha1,
        'boot_type': boot_type,
        'boot_device': boot_device,
        'recovery_type': recovery_type,
        'recovery_device': recovery_device,
        }
  common.ZipWriteStr(output_zip, "recovery/etc/install-recovery.sh", sh)
  return Item.Get("system/etc/install-recovery.sh", dir=False)


def WriteFullOTAPackage(input_zip, output_zip):
  # TODO: how to determine this?  We don't know what version it will
  # be installed on top of.  For now, we expect the API just won't
  # change very often.
  script = edify_generator.EdifyGenerator(3, OPTIONS.info_dict)

  metadata = {"post-build": GetBuildProp("ro.build.fingerprint", input_zip),
              "pre-device": GetBuildProp("ro.product.device", input_zip),
              "post-timestamp": GetBuildProp("ro.build.date.utc", input_zip),
              }

  device_specific = common.DeviceSpecificParams(
      input_zip=input_zip,
      input_version=OPTIONS.info_dict["recovery_api_version"],
      output_zip=output_zip,
      script=script,
      input_tmp=OPTIONS.input_tmp,
      metadata=metadata,
      info_dict=OPTIONS.info_dict)

  if not OPTIONS.omit_prereq:
    ts = GetBuildProp("ro.build.date.utc", input_zip)
    script.AssertOlderBuild(ts)

  AppendAssertions(script, input_zip)
  device_specific.FullOTA_Assertions()
  device_specific.FullOTA_InstallBegin()

  script.ShowProgress(0.5, 0)

  if OPTIONS.wipe_user_data:
    script.FormatPartition("/data")

  if OPTIONS.selinux_fc is not None:
    WritePolicyConfig(OPTIONS.selinux_fc, output_zip)

  script.FormatPartition("/system")
  script.Mount("/system")
  script.UnpackPackageDir("recovery", "/system")
  script.UnpackPackageDir("system", "/system")

  symlinks = CopySystemFiles(input_zip, output_zip)
  script.MakeSymlinks(symlinks)

  boot_img = common.GetBootableImage("boot.img", "boot.img",
                                     OPTIONS.input_tmp, "BOOT")
  recovery_img = common.GetBootableImage("recovery.img", "recovery.img",
                                         OPTIONS.input_tmp, "RECOVERY")
  MakeRecoveryPatch(output_zip, recovery_img, boot_img)

  Item.GetMetadata(input_zip)
  Item.Get("system").SetPermissions(script)

  common.CheckSize(boot_img.data, "boot.img", OPTIONS.info_dict)
  common.ZipWriteStr(output_zip, "boot.img", boot_img.data)
  script.ShowProgress(0.2, 0)

  script.ShowProgress(0.2, 10)
  script.WriteRawImage("/boot", "boot.img")

  script.ShowProgress(0.1, 0)
  device_specific.FullOTA_InstallEnd()

  if OPTIONS.extra_script is not None:
    script.AppendExtra(OPTIONS.extra_script)

  script.UnmountAll()
  script.AddToZip(input_zip, output_zip)
  WriteMetadata(metadata, output_zip)

def WritePolicyConfig(file_context, output_zip):
  f = open(file_context, 'r');
  basename = os.path.basename(file_context)
  common.ZipWriteStr(output_zip, basename, f.read())


def WriteMetadata(metadata, output_zip):
  common.ZipWriteStr(output_zip, "META-INF/com/android/metadata",
                     "".join(["%s=%s\n" % kv
                              for kv in sorted(metadata.iteritems())]))

def LoadSystemFiles(z):
  """Load all the files from SYSTEM/... in a given target-files
  ZipFile, and return a dict of {filename: File object}."""
  out = {}
  for info in z.infolist():
    if info.filename.startswith("SYSTEM/") and not IsSymlink(info):
      basefilename = info.filename[7:]
      fn = "system/" + basefilename
      data = z.read(info.filename)
      out[fn] = common.File(fn, data)
  return out


def GetBuildProp(property, z):
  """Return the fingerprint of the build of a given target-files
  ZipFile object."""
  bp = z.read("SYSTEM/build.prop")
  if not property:
    return bp
  m = re.search(re.escape(property) + r"=(.*)\n", bp)
  if not m:
    raise common.ExternalError("couldn't find %s in build.prop" % (property,))
  return m.group(1).strip()


def WriteIncrementalOTAPackage(target_zip, source_zip, output_zip):
  source_version = OPTIONS.source_info_dict["recovery_api_version"]
  target_version = OPTIONS.target_info_dict["recovery_api_version"]

  if source_version == 0:
    print ("WARNING: generating edify script for a source that "
           "can't install it.")
  script = edify_generator.EdifyGenerator(source_version, OPTIONS.target_info_dict)

  metadata = {"pre-device": GetBuildProp("ro.product.device", source_zip),
              "post-timestamp": GetBuildProp("ro.build.date.utc", target_zip),
              }

  device_specific = common.DeviceSpecificParams(
      source_zip=source_zip,
      source_version=source_version,
      target_zip=target_zip,
      target_version=target_version,
      output_zip=output_zip,
      script=script,
      metadata=metadata,
      info_dict=OPTIONS.info_dict)

  print "Loading target..."
  target_data = LoadSystemFiles(target_zip)
  print "Loading source..."
  source_data = LoadSystemFiles(source_zip)

  verbatim_targets = []
  patch_list = []
  diffs = []
  largest_source_size = 0
  for fn in sorted(target_data.keys()):
    tf = target_data[fn]
    assert fn == tf.name
    sf = source_data.get(fn, None)

    if sf is None or fn in OPTIONS.require_verbatim:
      # This file should be included verbatim
      if fn in OPTIONS.prohibit_verbatim:
        raise common.ExternalError("\"%s\" must be sent verbatim" % (fn,))
      print "send", fn, "verbatim"
      tf.AddToZip(output_zip)
      verbatim_targets.append((fn, tf.size))
    elif tf.sha1 != sf.sha1:
      # File is different; consider sending as a patch
      diffs.append(common.Difference(tf, sf))
    else:
      # Target file identical to source.
      pass

  common.ComputeDifferences(diffs)

  for diff in diffs:
    tf, sf, d = diff.GetPatch()
    if d is None or len(d) > tf.size * OPTIONS.patch_threshold:
      # patch is almost as big as the file; don't bother patching
      tf.AddToZip(output_zip)
      verbatim_targets.append((tf.name, tf.size))
    else:
      common.ZipWriteStr(output_zip, "patch/" + tf.name + ".p", d)
      patch_list.append((tf.name, tf, sf, tf.size, common.sha1(d).hexdigest()))
      largest_source_size = max(largest_source_size, sf.size)

  source_fp = GetBuildProp("ro.build.fingerprint", source_zip)
  target_fp = GetBuildProp("ro.build.fingerprint", target_zip)
  metadata["pre-build"] = source_fp
  metadata["post-build"] = target_fp

  script.Mount("/system")
  script.AssertSomeFingerprint(source_fp, target_fp)

  source_boot = common.GetBootableImage(
      "/tmp/boot.img", "boot.img", OPTIONS.source_tmp, "BOOT")
  target_boot = common.GetBootableImage(
      "/tmp/boot.img", "boot.img", OPTIONS.target_tmp, "BOOT")
  updating_boot = (source_boot.data != target_boot.data)

  source_recovery = common.GetBootableImage(
      "/tmp/recovery.img", "recovery.img", OPTIONS.source_tmp, "RECOVERY")
  target_recovery = common.GetBootableImage(
      "/tmp/recovery.img", "recovery.img", OPTIONS.target_tmp, "RECOVERY")
  updating_recovery = (source_recovery.data != target_recovery.data)

  # Here's how we divide up the progress bar:
  #  0.1 for verifying the start state (PatchCheck calls)
  #  0.8 for applying patches (ApplyPatch calls)
  #  0.1 for unpacking verbatim files, symlinking, and doing the
  #      device-specific commands.

  AppendAssertions(script, target_zip)
  device_specific.IncrementalOTA_Assertions()

  script.Print("Verifying current system...")

  device_specific.IncrementalOTA_VerifyBegin()

  script.ShowProgress(0.1, 0)
  total_verify_size = float(sum([i[2].size for i in patch_list]) + 1)
  if updating_boot:
    total_verify_size += source_boot.size
  so_far = 0

  for fn, tf, sf, size, patch_sha in patch_list:
    script.PatchCheck("/"+fn, tf.sha1, sf.sha1)
    so_far += sf.size
    script.SetProgress(so_far / total_verify_size)

  if updating_boot:
    d = common.Difference(target_boot, source_boot)
    _, _, d = d.ComputePatch()
    print "boot      target: %d  source: %d  diff: %d" % (
        target_boot.size, source_boot.size, len(d))

    common.ZipWriteStr(output_zip, "patch/boot.img.p", d)

    boot_type, boot_device = common.GetTypeAndDevice("/boot", OPTIONS.info_dict)

    script.PatchCheck("%s:%s:%d:%s:%d:%s" %
                      (boot_type, boot_device,
                       source_boot.size, source_boot.sha1,
                       target_boot.size, target_boot.sha1))
    so_far += source_boot.size
    script.SetProgress(so_far / total_verify_size)

  if patch_list or updating_recovery or updating_boot:
    script.CacheFreeSpaceCheck(largest_source_size)

  device_specific.IncrementalOTA_VerifyEnd()

  script.Comment("---- start making changes here ----")

  device_specific.IncrementalOTA_InstallBegin()

  if OPTIONS.wipe_user_data:
    script.Print("Erasing user data...")
    script.FormatPartition("/data")

  script.Print("Removing unneeded files...")
  script.DeleteFiles(["/"+i[0] for i in verbatim_targets] +
                     ["/"+i for i in sorted(source_data)
                            if i not in target_data] +
                     ["/system/recovery.img"])

  script.ShowProgress(0.8, 0)
  total_patch_size = float(sum([i[1].size for i in patch_list]) + 1)
  if updating_boot:
    total_patch_size += target_boot.size
  so_far = 0

  script.Print("Patching system files...")
  deferred_patch_list = []
  for item in patch_list:
    fn, tf, sf, size, _ = item
    if tf.name == "system/build.prop":
      deferred_patch_list.append(item)
      continue
    script.ApplyPatch("/"+fn, "-", tf.size, tf.sha1, sf.sha1, "patch/"+fn+".p")
    so_far += tf.size
    script.SetProgress(so_far / total_patch_size)

  if updating_boot:
    # Produce the boot image by applying a patch to the current
    # contents of the boot partition, and write it back to the
    # partition.
    script.Print("Patching boot image...")
    script.ApplyPatch("%s:%s:%d:%s:%d:%s"
                      % (boot_type, boot_device,
                         source_boot.size, source_boot.sha1,
                         target_boot.size, target_boot.sha1),
                      "-",
                      target_boot.size, target_boot.sha1,
                      source_boot.sha1, "patch/boot.img.p")
    so_far += target_boot.size
    script.SetProgress(so_far / total_patch_size)
    print "boot image changed; including."
  else:
    print "boot image unchanged; skipping."

  if updating_recovery:
    # Is it better to generate recovery as a patch from the current
    # boot image, or from the previous recovery image?  For large
    # updates with significant kernel changes, probably the former.
    # For small updates where the kernel hasn't changed, almost
    # certainly the latter.  We pick the first option.  Future
    # complicated schemes may let us effectively use both.
    #
    # A wacky possibility: as long as there is room in the boot
    # partition, include the binaries and image files from recovery in
    # the boot image (though not in the ramdisk) so they can be used
    # as fodder for constructing the recovery image.
    MakeRecoveryPatch(output_zip, target_recovery, target_boot)
    script.DeleteFiles(["/system/recovery-from-boot.p",
                        "/system/etc/install-recovery.sh"])
    print "recovery image changed; including as patch from boot."
  else:
    print "recovery image unchanged; skipping."

  script.ShowProgress(0.1, 10)

  target_symlinks = CopySystemFiles(target_zip, None)

  target_symlinks_d = dict([(i[1], i[0]) for i in target_symlinks])
  temp_script = script.MakeTemporary()
  Item.GetMetadata(target_zip)
  Item.Get("system").SetPermissions(temp_script)

  # Note that this call will mess up the tree of Items, so make sure
  # we're done with it.
  source_symlinks = CopySystemFiles(source_zip, None)
  source_symlinks_d = dict([(i[1], i[0]) for i in source_symlinks])

  # Delete all the symlinks in source that aren't in target.  This
  # needs to happen before verbatim files are unpacked, in case a
  # symlink in the source is replaced by a real file in the target.
  to_delete = []
  for dest, link in source_symlinks:
    if link not in target_symlinks_d:
      to_delete.append(link)
  script.DeleteFiles(to_delete)

  if verbatim_targets:
    script.Print("Unpacking new files...")
    script.UnpackPackageDir("system", "/system")

  if updating_recovery:
    script.Print("Unpacking new recovery...")
    script.UnpackPackageDir("recovery", "/system")

  script.Print("Symlinks and permissions...")

  # Create all the symlinks that don't already exist, or point to
  # somewhere different than what we want.  Delete each symlink before
  # creating it, since the 'symlink' command won't overwrite.
  to_create = []
  for dest, link in target_symlinks:
    if link in source_symlinks_d:
      if dest != source_symlinks_d[link]:
        to_create.append((dest, link))
    else:
      to_create.append((dest, link))
  script.DeleteFiles([i[1] for i in to_create])
  script.MakeSymlinks(to_create)

  # Now that the symlinks are created, we can set all the
  # permissions.
  script.AppendScript(temp_script)

  # Do device-specific installation (eg, write radio image).
  device_specific.IncrementalOTA_InstallEnd()

  if OPTIONS.extra_script is not None:
    script.AppendExtra(OPTIONS.extra_script)

  # Patch the build.prop file last, so if something fails but the
  # device can still come up, it appears to be the old build and will
  # get set the OTA package again to retry.
  script.Print("Patching remaining system files...")
  for item in deferred_patch_list:
    fn, tf, sf, size, _ = item
    script.ApplyPatch("/"+fn, "-", tf.size, tf.sha1, sf.sha1, "patch/"+fn+".p")
  script.SetPermissions("/system/build.prop", 0, 0, 0644)

  script.AddToZip(target_zip, output_zip)
  WriteMetadata(metadata, output_zip)


def main(argv):

  def option_handler(o, a):
    if o in ("-b", "--board_config"):
      pass   # deprecated
    elif o in ("-k", "--package_key"):
      OPTIONS.package_key = a
    elif o in ("-i", "--incremental_from"):
      OPTIONS.incremental_source = a
    elif o in ("-w", "--wipe_user_data"):
      OPTIONS.wipe_user_data = True
    elif o in ("-n", "--no_prereq"):
      OPTIONS.omit_prereq = True
    elif o in ("-e", "--extra_script"):
      OPTIONS.extra_script = a
    elif o in ("-a", "--aslr_mode"):
      if a in ("on", "On", "true", "True", "yes", "Yes"):
        OPTIONS.aslr_mode = True
      else:
        OPTIONS.aslr_mode = False
    elif o in ("--worker_threads"):
      OPTIONS.worker_threads = int(a)
    elif o in ("-S", "--file_context"):
      OPTIONS.selinux_fc = a
    else:
      return False
    return True

  args = common.ParseOptions(argv, __doc__,
                             extra_opts="b:k:i:d:wne:a:S:",
                             extra_long_opts=["board_config=",
                                              "package_key=",
                                              "incremental_from=",
                                              "wipe_user_data",
                                              "no_prereq",
                                              "extra_script=",
                                              "worker_threads=",
                                              "aslr_mode=",
                                              "file_context=",
                                              ],
                             extra_option_handler=option_handler)

  if len(args) != 2:
    common.Usage(__doc__)
    sys.exit(1)

  if OPTIONS.extra_script is not None:
    OPTIONS.extra_script = open(OPTIONS.extra_script).read()

  print "unzipping target target-files..."
  OPTIONS.input_tmp, input_zip = common.UnzipTemp(args[0])

  OPTIONS.target_tmp = OPTIONS.input_tmp
  OPTIONS.info_dict = common.LoadInfoDict(input_zip)
  if OPTIONS.verbose:
    print "--- target info ---"
    common.DumpInfoDict(OPTIONS.info_dict)

  if OPTIONS.device_specific is None:
    OPTIONS.device_specific = OPTIONS.info_dict.get("tool_extensions", None)
  if OPTIONS.device_specific is not None:
    OPTIONS.device_specific = os.path.normpath(OPTIONS.device_specific)
    print "using device-specific extensions in", OPTIONS.device_specific

  temp_zip_file = tempfile.NamedTemporaryFile()
  output_zip = zipfile.ZipFile(temp_zip_file, "w",
                               compression=zipfile.ZIP_DEFLATED)

  if OPTIONS.incremental_source is None:
    WriteFullOTAPackage(input_zip, output_zip)
    if OPTIONS.package_key is None:
      OPTIONS.package_key = OPTIONS.info_dict.get(
          "default_system_dev_certificate",
          "build/target/product/security/testkey")
  else:
    print "unzipping source target-files..."
    OPTIONS.source_tmp, source_zip = common.UnzipTemp(OPTIONS.incremental_source)
    OPTIONS.target_info_dict = OPTIONS.info_dict
    OPTIONS.source_info_dict = common.LoadInfoDict(source_zip)
    if OPTIONS.package_key is None:
      OPTIONS.package_key = OPTIONS.source_info_dict.get(
          "default_system_dev_certificate",
          "build/target/product/security/testkey")
    if OPTIONS.verbose:
      print "--- source info ---"
      common.DumpInfoDict(OPTIONS.source_info_dict)
    WriteIncrementalOTAPackage(input_zip, source_zip, output_zip)

  output_zip.close()

  SignOutput(temp_zip_file.name, args[1])
  temp_zip_file.close()

  common.Cleanup()

  print "done."


if __name__ == '__main__':
  try:
    common.CloseInheritedPipes()
    main(sys.argv[1:])
  except common.ExternalError, e:
    print
    print "   ERROR: %s" % (e,)
    print
    sys.exit(1)<|MERGE_RESOLUTION|>--- conflicted
+++ resolved
@@ -48,17 +48,10 @@
 
   -e  (--extra_script)  <file>
       Insert the contents of file at the end of the update script.
-<<<<<<< HEAD
-=======
 
   -a  (--aslr_mode)  <on|off>
       Specify whether to turn on ASLR for the package (on by default).
 
-  -S  (--file_context) <file>
-      the file contexts configuration used to assign SELinux file
-      context attributes
-
->>>>>>> a86fcc29
 """
 
 import sys
@@ -95,7 +88,6 @@
 OPTIONS.extra_script = None
 OPTIONS.aslr_mode = True
 OPTIONS.worker_threads = 3
-OPTIONS.selinux_fc = None
 
 def MostPopularKey(d, default):
   """Given a dict, return the key corresponding to the largest
@@ -393,8 +385,8 @@
   if OPTIONS.wipe_user_data:
     script.FormatPartition("/data")
 
-  if OPTIONS.selinux_fc is not None:
-    WritePolicyConfig(OPTIONS.selinux_fc, output_zip)
+  if "selinux_fc" in OPTIONS.info_dict:
+    WritePolicyConfig(OPTIONS.info_dict["selinux_fc"], output_zip)
 
   script.FormatPartition("/system")
   script.Mount("/system")
@@ -755,14 +747,12 @@
         OPTIONS.aslr_mode = False
     elif o in ("--worker_threads"):
       OPTIONS.worker_threads = int(a)
-    elif o in ("-S", "--file_context"):
-      OPTIONS.selinux_fc = a
     else:
       return False
     return True
 
   args = common.ParseOptions(argv, __doc__,
-                             extra_opts="b:k:i:d:wne:a:S:",
+                             extra_opts="b:k:i:d:wne:a:",
                              extra_long_opts=["board_config=",
                                               "package_key=",
                                               "incremental_from=",
@@ -771,7 +761,6 @@
                                               "extra_script=",
                                               "worker_threads=",
                                               "aslr_mode=",
-                                              "file_context=",
                                               ],
                              extra_option_handler=option_handler)
 
