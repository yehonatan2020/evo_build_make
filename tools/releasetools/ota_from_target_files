--- conflicted
+++ resolved
@@ -458,20 +458,15 @@
 
 
 def WriteIncrementalOTAPackage(target_zip, source_zip, output_zip):
-<<<<<<< HEAD
-  source_version = GetRecoveryAPIVersion(source_zip)
-  target_version = GetRecoveryAPIVersion(target_zip)
-  partition_type = OPTIONS.info_dict["partition_type"]
-  partition_path = OPTIONS.info_dict.get("partition_path", "")
-=======
   source_version = OPTIONS.source_info_dict["recovery_api_version"]
   target_version = OPTIONS.target_info_dict["recovery_api_version"]
->>>>>>> 813ad17a
+  partition_type = OPTIONS.target_info_dict["partition_type"]
+  partition_path = OPTIONS.target_info_dict.get("partition_path", "")
 
   if source_version == 0:
     print ("WARNING: generating edify script for a source that "
            "can't install it.")
-  script = edify_generator.EdifyGenerator(source_version, OPTIONS.info_dict)
+  script = edify_generator.EdifyGenerator(source_version, OPTIONS.target_info_dict)
 
   metadata = {"pre-device": GetBuildProp("ro.product.device", source_zip),
               "post-timestamp": GetBuildProp("ro.build.date.utc", target_zip),
