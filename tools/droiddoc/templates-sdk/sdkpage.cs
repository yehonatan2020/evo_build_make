<?cs include:"doctype.cs" ?>
<?cs include:"macros.cs" ?>
<html>
<?cs if:sdk.redirect ?>
  <head>
    <title>Redirecting...</title>
    <meta http-equiv="refresh" content="0;url=<?cs var:toroot ?>sdk/<?cs 
      if:sdk.redirect.path ?><?cs var:sdk.redirect.path ?><?cs 
      else ?>index.html<?cs /if ?>">
    <link href="<?cs var:toroot ?>assets/android-developer-docs.css" rel="stylesheet" type="text/css" />
  </head>
<?cs else ?>
  <?cs include:"head_tag.cs" ?>
<?cs /if ?>
<body class="gc-documentation">
<a name="top"></a>
<?cs call:custom_masthead() ?>

<?cs call:sdk_nav() ?>

<?cs if:sdk.redirect ?>

<div class="g-unit">
  <div id="jd-content">
    <p>Redirecting to 
    <a href="<?cs var:toroot ?>sdk/<?cs 
      if:sdk.redirect.path ?><?cs var:sdk.redirect.path ?><?cs
      else ?>index.html<?cs /if ?>"><?cs
      if:sdk.redirect.path ?><?cs var:sdk.redirect.path ?><?cs
      else ?>Download the SDK<?cs /if ?>
    </a> ...</p>
<?cs else ?>
<div class="g-unit" id="doc-content" >
  <div id="jd-header" class="guide-header" >
    <span class="crumb">&nbsp;</span>
    <h1><?cs if:android.whichdoc == "online" ?>Download the <?cs /if ?><?cs var:page.title ?></h1>
  </div>

  <div id="jd-content">
    <?cs 
    if:ndk ?><?cs 
    else ?><?cs 
      if:android.whichdoc == "online" ?><p><em><?cs 
      var:sdk.date ?></em></p><?cs 
      /if ?><?cs
    /if ?>

<?cs if:sdk.not_latest_version ?>
  <div class="special">
    <p><strong>This is NOT the current Android SDK release.</strong></p>
    <p><a href="/sdk/index.html">Download the current Android SDK</a></p>
  </div>
<?cs /if ?>

<?cs if:android.whichdoc != "online" && !sdk.preview ?>

<!-- <p>The sections below provide an overview of how to install the SDK package. </p> -->

<?cs else ?>
  <?cs if:ndk ?>

<p>The Android NDK is a companion tool to the Android SDK that lets you build
performance-critical portions of your apps in native code. It provides headers and
libraries that allow you to build activities, handle user input, use hardware sensors,
access application resources, and more, when programming in C or C++. If you write
native code, your applications are still packaged into an .apk file and they still run
inside of a virtual machine on the device. The fundamental Android application model
does not change.</p>

<p>Using native code does not result in an automatic performance increase, 
but always increases application complexity. If you have not run into any limitations
using the Android framework APIs, you probably do not need the NDK. Read <a 
href="<?cs var:toroot ?>sdk/ndk/overview.html">What is the NDK?</a> for more information about what
the NDK offers and whether it will be useful to you.
</p>
<p>
The NDK is designed for use <em>only</em> in conjunction with the
Android SDK. If you have not already installed and setup the <a
href="http://developer.android.com/sdk/index.html">Android SDK</a>, please
do so before downloading the NDK. 
</p>

  <?cs if:sdk.whichdoc == "online" ?>
  <table class="download">
    <tr>
      <th>Platform</th>
      <th>Package</th>
      <th>Size</th>
      <th>MD5 Checksum</th>
  </tr>
  <tr>
    <td>Windows</td>
    <td>
  <a href="http://dl.google.com/android/ndk/<?cs var:ndk.win_download ?>"><?cs var:ndk.win_download ?></a>
    </td>
    <td><?cs var:ndk.win_bytes ?> bytes</td>
    <td><?cs var:ndk.win_checksum ?></td>
  </tr>
  <tr class="alt-color">
    <td>Mac OS X (intel)</td>
    <td>
  <a href="http://dl.google.com/android/ndk/<?cs var:ndk.mac_download ?>"><?cs var:ndk.mac_download ?></a>
    </td>
    <td><?cs var:ndk.mac_bytes ?> bytes</td>
    <td><?cs var:ndk.mac_checksum ?></td>
  </tr>
  <tr>
    <td>Linux 32/64-bit (x86)</td>
    <td>
  <a href="http://dl.google.com/android/ndk/<?cs var:ndk.linux_download ?>"><?cs var:ndk.linux_download ?></a>
    </td>
    <td><?cs var:ndk.linux_bytes ?> bytes</td>
    <td><?cs var:ndk.linux_checksum ?></td>
  </tr>
  </table>
  <?cs /if ?><?cs # END if online ?>

 <?cs else ?><?cs # END if ndk ?>
  <?cs if:android.whichdoc == "online" ?>

  <?cs if:sdk.preview ?>
  <p>Welcome developers! The next release of the Android platform will be
  Android 1.6 and we are pleased to announce the availability of an early look
  SDK to give you a head-start on developing applications for it. </p>

  <p>The Android <?cs var:sdk.preview.version ?> platform includes a variety of
  improvements and new features for users and developers. Additionally, the SDK
  itself introduces several new capabilities that enable you to develop
  applications more efficiently. See the <a href="features.html">Android <?cs
  var:sdk.preview.version ?> Platform Highlights</a> document for a list of 
  highlights.</p>
  <?cs /if ?><?cs # END if preview ?>

  <p>Welcome Developers! If you are new to the Android SDK, please read the steps below, for an
overview of how to set up the SDK. </p>

<<<<<<< HEAD
  <p>If you are already using the Android SDK and would like to update to the
latest tools or platforms, please use the <em>Android SDK and AVD Manager</em>
to get the components, rather than downloading a new SDK package.</p>
=======
  <p>If you're already using the Android SDK, you should
update to the latest tools or platform using the <em>Android SDK and AVD Manager</em>, rather than
downloading a new SDK starter package. See <a
href="<?cs var:toroot ?>sdk/adding-components.html">Adding SDK Components</a>.</p>
>>>>>>> 1c4fe5aa

  <table class="download">
    <tr>
      <th>Platform</th>
      <th>Package</th>
      <th>Size</th>
      <th>MD5 Checksum</th>
  </tr>
  <tr>
    <td>Windows</td>
    <td>
  <a onclick="onDownload(this)" href="http://dl.google.com/android/<?cs var:sdk.win_download
?>"><?cs var:sdk.win_download ?></a>
    </td>
    <td><?cs var:sdk.win_bytes ?> bytes</td>
    <td><?cs var:sdk.win_checksum ?></td>
  </tr>
  <tr class="alt-color">
    <td>Mac OS X (intel)</td>
    <td>
  <a onclick="onDownload(this)" href="http://dl.google.com/android/<?cs var:sdk.mac_download
?>"><?cs var:sdk.mac_download ?></a>
    </td>
    <td><?cs var:sdk.mac_bytes ?> bytes</td>
    <td><?cs var:sdk.mac_checksum ?></td>
  </tr>
  <tr>
    <td>Linux (i386)</td>
    <td>
  <a onclick="onDownload(this)" href="http://dl.google.com/android/<?cs var:sdk.linux_download
?>"><?cs var:sdk.linux_download ?></a>
    </td>
    <td><?cs var:sdk.linux_bytes ?> bytes</td>
    <td><?cs var:sdk.linux_checksum ?></td>
  </tr>
  <?cs if:adt.zip_download ?>
  <tr class="alt-color">
    <td>ADT Plugin for Eclipse <?cs var:adt.zip_version ?></td>
    <td>
  <a href="http://dl.google.com/android/<?cs var:adt.zip_download ?>"><?cs var:adt.zip_download ?></a>
    </td>
    <td><?cs var:adt.zip_bytes ?> bytes</td>
    <td><?cs var:adt.zip_checksum ?></td>
  </tr>
  <?cs /if ?>
  </table>


<div id="next-steps" style="display:none">
  <p><b>Your download of <em><span id="filename"></span></em> has begun!</b></p>
</div>

<script type="text/javascript">
function onDownload(link) {
  $(link).parent().parent().children().css('background', '#fff');
  $("#filename").text($(link).html());
  $("#next-steps").show();
}
</script>

  <?cs /if ?><?cs # END if online ?>
 <?cs /if ?><?cs # END if/else ndk/sdk ?>
<?cs /if ?><?cs # END if/else redirect ?>

<?cs if:android.whichdoc != "online" && sdk.preview && !ndk ?>
  <p>Welcome developers! We are pleased to provide you with a preview SDK for the upcoming <?cs
var:sdk.preview.version ?> release, to give you a head-start on developing applications for it.
</p>

  <p>See the <a
href="<?cs var:toroot ?>sdk/preview/features.html">Introduction to
<?cs var:sdk.preview.version ?></a> document for more information about new features and
the <a href="<?cs var:toroot ?>sdk/preview/features.html">Getting Started</a> guide for
information about how to setup the preview SDK.</p>
<style type="text/css">
.non-preview { display:none; }
</style>
<?cs /if ?>

      <?cs call:tag_list(root.descr) ?>

<?cs /if ?>
</div><!-- end jd-content -->

<?cs if:!sdk.redirect ?>
     <?cs include:"footer.cs" ?>
<?cs /if ?>

</div><!-- end doc-content -->

<?cs include:"trailer.cs" ?>

</body>
</html>


<|MERGE_RESOLUTION|>--- conflicted
+++ resolved
@@ -134,16 +134,10 @@
   <p>Welcome Developers! If you are new to the Android SDK, please read the steps below, for an
 overview of how to set up the SDK. </p>
 
-<<<<<<< HEAD
-  <p>If you are already using the Android SDK and would like to update to the
-latest tools or platforms, please use the <em>Android SDK and AVD Manager</em>
-to get the components, rather than downloading a new SDK package.</p>
-=======
   <p>If you're already using the Android SDK, you should
 update to the latest tools or platform using the <em>Android SDK and AVD Manager</em>, rather than
 downloading a new SDK starter package. See <a
 href="<?cs var:toroot ?>sdk/adding-components.html">Adding SDK Components</a>.</p>
->>>>>>> 1c4fe5aa
 
   <table class="download">
     <tr>
